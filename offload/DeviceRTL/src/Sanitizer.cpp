--- conflicted
+++ resolved
@@ -79,11 +79,7 @@
 
   [[clang::disable_sanitizer_instrumentation]] static _AS_PTR(void, AK)
       create(_AS_PTR(void, AK) Start, uint64_t Length, int64_t AllocationId,
-<<<<<<< HEAD
-             int64_t Slot, int64_t SourceId) {
-=======
              uint64_t Slot, int64_t SourceId, uint64_t PC) {
->>>>>>> 9ea1f741
     if constexpr (SanitizerConfig<AK>::OFFSET_BITS < 64)
       if (OMP_UNLIKELY(Length >= (1UL << (SanitizerConfig<AK>::OFFSET_BITS))))
         __sanitizer_trap_info_ptr->exceedsAllocationLength<AK>(
@@ -252,13 +248,8 @@
 [[clang::disable_sanitizer_instrumentation, gnu::flatten, gnu::always_inline,
   gnu::used, gnu::retain]] _AS_PTR(void, AllocationKind::GLOBAL)
     ompx_new_global(_AS_PTR(void, AllocationKind::GLOBAL) Start,
-<<<<<<< HEAD
-                    uint64_t Length, int64_t AllocationId, int32_t Slot,
-                    int64_t SourceId) {
-=======
                     uint64_t Length, int64_t AllocationId, uint32_t Slot,
                     int64_t SourceId, uint64_t PC) {
->>>>>>> 9ea1f741
   return AllocationTracker<AllocationKind::GLOBAL>::create(
       Start, Length, AllocationId, Slot, SourceId, PC);
 }
