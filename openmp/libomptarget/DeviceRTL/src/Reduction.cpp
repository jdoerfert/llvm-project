--- conflicted
+++ resolved
@@ -1128,7 +1128,7 @@
                                                                                \
     switch (Config.__element_type) {                                           \
     case _INT8:                                                                \
-<<<<<<< HEAD
+
       return FN_NAME<int8_t, int8_t>(reinterpret_cast<int8_t *>(DstPtr),       \
                                      reinterpret_cast<int8_t *>(SrcPtr),       \
                                      Config);                                  \
@@ -1151,26 +1151,6 @@
     case _DOUBLE:                                                              \
       return FN_NAME<double, int64_t>(reinterpret_cast<double *>(DstPtr),      \
                                       reinterpret_cast<double *>(SrcPtr),      \
-=======
-      return FN_NAME<int8_t, uint8_t>(reinterpret_cast<int8_t *>(DstPtr),      \
-                                      reinterpret_cast<int8_t *>(SrcPtr),      \
-                                      Config);                                 \
-    case _INT16:                                                               \
-      return FN_NAME<int16_t, uint16_t>(reinterpret_cast<int16_t *>(DstPtr),   \
-                                        reinterpret_cast<int16_t *>(SrcPtr),   \
-                                        Config);                               \
-    case _INT32:                                                               \
-      return FN_NAME<int32_t, uint32_t>(reinterpret_cast<int32_t *>(DstPtr),   \
-                                        reinterpret_cast<int32_t *>(SrcPtr),   \
-                                        Config);                               \
-    case _INT64:                                                               \
-      return FN_NAME<int64_t, uint64_t>(reinterpret_cast<int64_t *>(DstPtr),   \
-                                        reinterpret_cast<int64_t *>(SrcPtr),   \
-                                        Config);                               \
-    case _FLOAT:                                                               \
-      return FN_NAME<float, uint32_t>(reinterpret_cast<float *>(DstPtr),       \
-                                      reinterpret_cast<float *>(SrcPtr),       \
->>>>>>> 476b25e2
                                       Config);                                 \
     case _DOUBLE:                                                              \
       return FN_NAME<double, uint64_t>(reinterpret_cast<double *>(DstPtr),     \
